--- conflicted
+++ resolved
@@ -85,14 +85,10 @@
 * `(int) $opts['skip']`: Skip n entries from the result
 * `(int) $opts['limit']`: Limit result to n entries
 
-<<<<<<< HEAD
-### $obj->update( [$options] )
-=======
 Obviously this removes the benefit of collection cursors (only loading a document when it is needed) that you get doing a standard find().
 This is one of the major draw-backs of this class, but in most cases this won't be a problem.
 
-### $obj->update( [$foo] )
->>>>>>> c87a18e7
+### $obj->update( [$options] )
 
 Updates the document if already existing, otherwise performs an insert. Updates are handled asynchronously.
 
